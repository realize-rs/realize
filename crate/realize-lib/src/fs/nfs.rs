--- conflicted
+++ resolved
@@ -1,11 +1,6 @@
 use super::downloader::{Download, Downloader};
 use crate::model::UnixTime;
-<<<<<<< HEAD
-use crate::storage::unreal::{self, FileMetadata, InodeAssignment, UnrealCacheAsync, UnrealError};
-=======
-use crate::storage::unreal::{self, Download, Downloader};
 use crate::storage::{FileMetadata, InodeAssignment, UnrealCacheAsync, UnrealError};
->>>>>>> ed897f9a
 use async_trait::async_trait;
 use moka::future::Cache;
 use nfsserve::nfs::{
@@ -176,7 +171,7 @@
 #[async_trait]
 impl NFSFileSystem for UnrealFs {
     fn root_dir(&self) -> fileid3 {
-        unreal::ROOT_DIR
+        UnrealCacheAsync::ROOT_DIR
     }
 
     fn capabilities(&self) -> VFSCapabilities {
@@ -353,14 +348,7 @@
     use crate::network::hostport::HostPort;
     use crate::network::rpc::realstore;
     use crate::network::{self, Server};
-<<<<<<< HEAD
-    use crate::storage::real::RealStore;
-    use crate::storage::real::notifier::Notification;
-    use crate::storage::{self};
-=======
-    use crate::storage;
-    use crate::storage::RealStore;
->>>>>>> ed897f9a
+    use crate::storage::{self, Notification, RealStore};
     use assert_fs::TempDir;
     use assert_fs::prelude::{FileWriteStr as _, PathChild as _};
     use nfsserve::nfs::nfsstring;
@@ -386,11 +374,7 @@
             let server = Arc::new(server);
             let addr = server.listen(&HostPort::localhost(0)).await?;
             let networking = network::testing::client_networking(addr)?;
-
-            let mut cache = storage::testing::in_memory_cache()?;
-            cache.add_arena(&arena)?;
-            let cache = cache.into_async();
-
+            let cache = storage::testing::in_memory_cache([arena.clone()]).await?;
             let fs = UnrealFs::new(cache.clone(), Downloader::new(networking, cache.clone()));
 
             Ok(Self {
@@ -409,9 +393,12 @@
         let fixture = Fixture::setup().await?;
         let fs = &fixture.fs;
 
-        assert_eq!(unreal::ROOT_DIR, fs.root_dir());
-
-        let attrs = fs.getattr(unreal::ROOT_DIR).await.map_err(to_anyhow)?;
+        assert_eq!(UnrealCacheAsync::ROOT_DIR, fs.root_dir());
+
+        let attrs = fs
+            .getattr(UnrealCacheAsync::ROOT_DIR)
+            .await
+            .map_err(to_anyhow)?;
         assert_eq!(0o0550, attrs.mode);
         assert_eq!(nix::unistd::getuid().as_raw(), attrs.uid);
         assert_eq!(nix::unistd::getgid().as_raw(), attrs.gid);
@@ -427,7 +414,10 @@
         let fs = &fixture.fs;
 
         let arena_root = fs
-            .lookup(unreal::ROOT_DIR, &nfsstring::from("test".as_bytes()))
+            .lookup(
+                UnrealCacheAsync::ROOT_DIR,
+                &nfsstring::from("test".as_bytes()),
+            )
             .await
             .map_err(to_anyhow)?;
         assert_eq!(fixture.cache.arena_root(&fixture.arena)?, arena_root);

<<<<<<< HEAD
use super::real::RealIndexBlocking;
=======
use super::real::index::RealIndexBlocking;
>>>>>>> ed897f9a
use super::unreal::UnrealCacheBlocking;
use crate::model::Arena;

pub fn in_memory_cache() -> anyhow::Result<UnrealCacheBlocking> {
    let cache = UnrealCacheBlocking::new(
        redb::Builder::new().create_with_backend(redb::backends::InMemoryBackend::new())?,
    )?;

    Ok(cache)
}

pub fn in_memory_index(arena: Arena) -> anyhow::Result<RealIndexBlocking> {
    let index = RealIndexBlocking::new(
        arena,
        redb::Builder::new().create_with_backend(redb::backends::InMemoryBackend::new())?,
    )?;

    Ok(index)
}<|MERGE_RESOLUTION|>--- conflicted
+++ resolved
@@ -1,24 +1,62 @@
-<<<<<<< HEAD
-use super::real::RealIndexBlocking;
-=======
-use super::real::index::RealIndexBlocking;
->>>>>>> ed897f9a
-use super::unreal::UnrealCacheBlocking;
+use super::config::{ArenaConfig, CacheConfig, IndexConfig, StorageConfig};
+use super::{Storage, UnrealCacheAsync};
 use crate::model::Arena;
+use std::sync::Arc;
+use tokio::fs;
 
-pub fn in_memory_cache() -> anyhow::Result<UnrealCacheBlocking> {
-    let cache = UnrealCacheBlocking::new(
+pub async fn in_memory_cache<T>(arenas: T) -> anyhow::Result<UnrealCacheAsync>
+where
+    T: IntoIterator<Item = Arena> + Send + 'static,
+{
+    let cache = UnrealCacheAsync::with_db(
+        arenas,
         redb::Builder::new().create_with_backend(redb::backends::InMemoryBackend::new())?,
-    )?;
+    )
+    .await?;
 
     Ok(cache)
 }
 
-pub fn in_memory_index(arena: Arena) -> anyhow::Result<RealIndexBlocking> {
-    let index = RealIndexBlocking::new(
-        arena,
-        redb::Builder::new().create_with_backend(redb::backends::InMemoryBackend::new())?,
-    )?;
+/// Build a storage with a cache and indexes for the given arenas.
+///
+/// The database and arena roots are put into the provided directory.
+/// Use [arena_root] to get the root path of a specific arena.
+pub async fn storage<T>(dir: &std::path::Path, arenas: T) -> anyhow::Result<Arc<Storage>>
+where
+    T: IntoIterator<Item = Arena>,
+{
+    let config = StorageConfig {
+        arenas: arenas
+            .into_iter()
+            .map(|arena| {
+                let arena_dir = arena_root(dir, &arena);
+                let index_path = arena_dir.join(".index.db");
 
-    Ok(index)
+                (
+                    arena,
+                    ArenaConfig {
+                        path: arena_dir,
+                        index: Some(IndexConfig { db: index_path }),
+                    },
+                )
+            })
+            .collect(),
+        cache: Some(CacheConfig {
+            db: dir.join("cache.db"),
+        }),
+    };
+
+    for arena_config in config.arenas.values() {
+        fs::create_dir_all(&arena_config.path).await?;
+    }
+
+    Storage::from_config(&config).await
+}
+
+/// Returns a directory in the given dir to store the files of the
+/// given arena.
+///
+/// This is used by [storage].
+pub fn arena_root(root: &std::path::Path, arena: &Arena) -> std::path::PathBuf {
+    root.join(arena.as_str())
 }